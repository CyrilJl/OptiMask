from typing import Tuple, Union

import numpy as np
import pandas as pd
from numba import bool_, njit, prange, uint32
from numba.types import UniTuple

from ._misc import (
    EmptyInputError,
    InvalidDimensionError,
    OptiMaskAlgorithmError,
    check_params,
    warning,
)

__all__ = ["OptiMask"]


class OptiMask:
    """
    A class to solve the optimal problem of removing NaNs for a 2D array or DataFrame.

    Attributes:
        n_tries (int): Number of tries to find the optimal solution.
        max_steps (int): Maximum number of steps for the optimization process.
        random_state (int, optional): Seed for the random number generator to ensure reproducibility.
        verbose (bool): If True, prints detailed information about the optimization process.
    """

    def __init__(self, n_tries=5, max_steps=16, random_state=None, verbose=False):
        self.n_tries = n_tries
        self.max_steps = max_steps
        self.random_state = random_state
        self.verbose = bool(verbose)

    def _verbose(self, msg):
        if self.verbose:
            warning(msg)

    @staticmethod
    @njit(uint32[:](uint32[:], uint32[:], uint32), boundscheck=False, cache=True)
    def groupby_max(a, b, n):
        """
        numba equivalent to :
            size_a = len(a)
            ret = np.zeros(n, dtype=np.uint32)
            np.maximum.at(ret, a, b + 1)
            return ret
        """
        size_a = len(a)
        ret = np.zeros(n, dtype=np.uint32)
        for k in range(size_a):
            ak = a[k]
            ret[ak] = max(ret[ak], b[k] + 1)
        return ret

    @staticmethod
    @njit(bool_(uint32[:]), boundscheck=False, cache=True)
    def is_decreasing(h):
        for i in range(len(h) - 1):
            if h[i] < h[i + 1]:
                return False
        return True

    @staticmethod
    @njit(uint32[:](uint32[:], uint32[:]), parallel=True, boundscheck=False, cache=True)
    def numba_apply_permutation(p, x):
        n = p.size
        m = x.size
        rank = np.empty(n, dtype=np.uint32)
        result = np.empty(m, dtype=np.uint32)

        for i in prange(n):
            rank[p[i]] = i

        for i in prange(m):
            result[i] = rank[x[i]]
        return result

    @staticmethod
    @njit((uint32[:], uint32[:]), parallel=True, boundscheck=False, cache=True)
    def numba_apply_permutation_inplace(p, x):
        n = p.size
        rank = np.empty(n, dtype=np.uint32)

        for i in prange(n):
            rank[p[i]] = i

        for i in prange(x.size):
            x[i] = rank[x[i]]

    @classmethod
    def apply_permutation(cls, p, x, inplace: bool):
        """
        Applies a permutation to an array.

        Args:
            p (np.ndarray): The permutation array.
            x (np.ndarray): The array to be permuted.
            inplace (bool): If True, applies the permutation in place; otherwise, returns a new permuted array.

        Returns:
            np.ndarray: The permuted array if inplace is False; otherwise, None.
        """
        if inplace:
            cls.numba_apply_permutation_inplace(p, x)
        else:
            return cls.numba_apply_permutation(p, x)

    @staticmethod
    @njit(UniTuple(uint32[:], 2)(uint32[:], uint32[:], uint32[:]), parallel=True, boundscheck=False, cache=True)
    def apply_p_step(p_step, a, b):
        ret_a = np.empty(a.size, dtype=np.uint32)
        ret_b = np.empty(b.size, dtype=np.uint32)
        for k in prange(a.size):
            pk = p_step[k]
            ret_a[k] = a[pk]
            ret_b[k] = b[pk]
        return ret_a, ret_b

    @staticmethod
    def _get_largest_rectangle(heights, m, n):
        areas = (m - heights) * (n - np.arange(len(heights)))
        i0 = np.argmax(areas)
        return i0, heights[i0], areas[i0]

    @staticmethod
    @njit(boundscheck=False, cache=True)
    def _preprocess(x):
        """
        Preprocesses the input array to identify rows and columns containing NaNs.

        Args:
            x (np.ndarray): The input 2D array with NaN values.

        Returns:
            Tuple[np.ndarray, np.ndarray, np.ndarray, np.ndarray]:
                - iy, ix = np.isnan(x).nonzero()
                - rows_with_nan: Rows that contain NaNs.
                - cols_with_nan: Columns that contain NaNs.
        """
        m, n = x.shape
        iy, ix = np.empty(m * n, dtype=np.uint32), np.empty(m * n, dtype=np.uint32)
        cols_index_mapper = -np.ones(n, dtype=np.int32)
        rows_with_nan = np.zeros(m, dtype=np.uint32)
        n_rows_with_nan = 0
        n_cols_with_nan = 0
        cnt = 0
        for i in range(m):
            row_has_nan = False
            for j in range(n):
                if np.isnan(x[i, j]):
                    row_has_nan = True
                    iy[cnt] = n_rows_with_nan

                    if cols_index_mapper[j] >= 0:
                        ix[cnt] = cols_index_mapper[j]
                    else:
                        ix[cnt] = n_cols_with_nan
                        cols_index_mapper[j] = n_cols_with_nan
                        n_cols_with_nan += 1
                    cnt += 1

            if row_has_nan:
                rows_with_nan[n_rows_with_nan] = i
                n_rows_with_nan += 1

        iy, ix = iy[:cnt], ix[:cnt]
        rows_with_nan = rows_with_nan[:n_rows_with_nan]
        cols_with_nan = np.flatnonzero(cols_index_mapper >= 0)[
            cols_index_mapper[cols_index_mapper >= 0].argsort()
        ].astype(np.uint32)
        return iy, ix, rows_with_nan, cols_with_nan

    def _trial(self, rng, m_nan, n_nan, iy, ix, m, n):
        p_rows = rng.permutation(m_nan).astype(np.uint32)
        p_cols = rng.permutation(n_nan).astype(np.uint32)
        iy_trial = self.apply_permutation(p_rows, iy, inplace=False)
        ix_trial = self.apply_permutation(p_cols, ix, inplace=False)

        hy = self.groupby_max(iy_trial, ix_trial, m_nan)
        step = 0
        is_pareto_ordered = False
        while not is_pareto_ordered and step < self.max_steps:
            axis = step % 2
            step += 1
            if axis == 0:
                p_step = (-hy).argsort(kind="mergesort").astype(np.uint32)
                self.apply_permutation(p_step, iy_trial, inplace=True)
                p_rows, hy = self.apply_p_step(p_step, p_rows, hy)
                hx = self.groupby_max(ix_trial, iy_trial, n_nan)
                is_pareto_ordered = self.is_decreasing(hx)
            else:
                p_step = (-hx).argsort(kind="mergesort").astype(np.uint32)
                self.apply_permutation(p_step, ix_trial, inplace=True)
                hy = self.groupby_max(iy_trial, ix_trial, m_nan)
                p_cols, hx = self.apply_p_step(p_step, p_cols, hx)
                is_pareto_ordered = self.is_decreasing(hy)

        if not is_pareto_ordered:
            raise OptiMaskAlgorithmError(
                "An error occurred while calculating optimal permutations. "
                "You can try again with a larger `max_steps` value."
            )
        else:
            i0, j0, area = self._get_largest_rectangle(hx, m, n)
            return area, i0, j0, p_rows, p_cols

    @staticmethod
<<<<<<< HEAD
    @njit(uint32[:](uint32, uint32[:], uint32[:], uint32), parallel=True, boundscheck=False, cache=True)
=======
    @njit(uint32[:](uint32, uint32[:], uint32[:], uint32), boundscheck=False, cache=True)
>>>>>>> 8eb6c86f
    def compute_to_keep(size, index_with_nan, permutation, split):
        """
        Computes the indices to keep after removing a subset of indices with NaNs.

        Args:
            size (int): The total number of indices.
            index_with_nan (np.ndarray): The indices that contain NaNs.
            permutation (np.ndarray): The permutation array.
            split (int): The split point in the permutation array.

        Returns:
            np.ndarray: The indices to keep after removing the subset with NaNs.
        """
        mask = np.zeros(size, dtype=np.uint8)
        for i in prange(split):
            mask[index_with_nan[permutation[i]]] = 1

        count = size - split

        result = np.empty(count, dtype=np.uint32)
        idx = 0
        for i in range(size):
            if mask[i] == 0:
                result[idx] = i
                idx += 1
        return result

    def _solve(self, x):
        m, n = x.shape

        if m == 1:
            return np.arange(m), np.flatnonzero(np.isfinite(x.ravel()))
        if n == 1:
            return np.flatnonzero(np.isfinite(x.ravel())), np.arange(n)

        iy, ix, rows_with_nan, cols_with_nan = self._preprocess(x)
        m_nan, n_nan = len(rows_with_nan), len(cols_with_nan)
        if len(iy) == 0:
            return np.arange(m), np.arange(n)

        if len(iy) == m * n:
            self._verbose("The array is full of NaNs.")
            if m <= n:
                return np.array([]), np.arange(n)
            else:
                return np.arange(m), np.array([], dtype=np.uint32)

        if len(rows_with_nan) == 1:
            if n - n_nan <= n_nan * (m - m_nan):
                return np.setdiff1d(np.arange(m), rows_with_nan), np.arange(n)
            else:
                return np.arange(m), np.setdiff1d(np.arange(n), cols_with_nan)

        if len(cols_with_nan) == 1:
            if m - m_nan <= m_nan * (n - n_nan):
                return np.arange(m), np.setdiff1d(np.arange(n), cols_with_nan)
            else:
                return np.setdiff1d(np.arange(m), rows_with_nan), np.arange(n)

        else:
            rng = np.random.default_rng(seed=self.random_state)
            area_max = -1
            for k in range(self.n_tries):
                area, i0, j0, p_rows, p_cols = self._trial(rng, m_nan, n_nan, iy, ix, m, n)
                self._verbose(f"\tTrial {k+1} : submatrix of size {m-j0}x{n-i0} ({area} elements) found.")
                if area > area_max:
                    area_max = area
                    opt = i0, j0, p_rows, p_cols

            i0, j0, p_rows, p_cols = opt
            self._verbose(f"Result: the largest submatrix found is of size {m-j0}x{n-i0} ({area_max} elements) found.")

            rows_to_keep = self.compute_to_keep(size=m, index_with_nan=rows_with_nan, permutation=p_rows, split=j0)
            cols_to_keep = self.compute_to_keep(size=n, index_with_nan=cols_with_nan, permutation=p_cols, split=i0)
            return rows_to_keep, cols_to_keep

    @staticmethod
    @njit(boundscheck=False, cache=True)
    def has_nan_in_subset(X, rows, cols):
        """
        Checks if there are any NaN values in the specified subset of the array.

        Args:
            X (np.ndarray): The input 2D array.
            rows (np.ndarray): The row indices of the subset.
            cols (np.ndarray): The column indices of the subset.

        Returns:
            bool: True if there are NaN values in the subset, False otherwise.
        """
        for i in range(rows.size):
            for j in range(cols.size):
                if np.isnan(X[rows[i], cols[j]]):
                    return True
        return False

    def solve(
        self, X: Union[np.ndarray, pd.DataFrame], return_data: bool = False, check_result=False
    ) -> Union[Tuple[np.ndarray, np.ndarray], Tuple[pd.Index, pd.Index]]:
        """
        Solves the optimal problem of removing NaNs for a 2D array or DataFrame.

        Args:
            X (Union[np.ndarray, pd.DataFrame]): The input 2D array or DataFrame with NaN values.
            return_data (bool): If True, returns the resulting data; otherwise, returns the indices.
            check_result (bool): If True, checks if the computed submatrix contains NaNs, for tests purposes.
            Disabled by default as it can slow down the computation and the algorithm has proven to be reliable.

        Returns:
            Union[Tuple[np.ndarray, np.ndarray], Tuple[pd.Index, pd.Index]]: If return_data is True, returns
            the resulting 2D array or DataFrame; otherwise, returns the indices of rows and columns to retain.

        Raises:
            InvalidDimensionError: If the input numpy array does not have ndim==2.
            EmptyInputError: If the input data is empty.
            OptiMaskAlgorithmError: If the OptiMask algorithm encounters an error during optimization.
            ValueError: If the input DataFrame's index contains non-unique entries.
        """
        check_params(X, types=(np.ndarray, pd.DataFrame))

        if isinstance(X, np.ndarray) and X.ndim != 2:
            raise InvalidDimensionError("For a numpy array, 'X' must have ndim == 2.")

        if X.size == 0:
            raise EmptyInputError("`X` is empty.")

        rows, cols = self._solve(np.asarray(X))

        if check_result and self.has_nan_in_subset(np.asarray(X), rows, cols):
            raise OptiMaskAlgorithmError(
                "The OptiMask algorithm encountered an error, computed submatrix contains NaNs."
            )

        if isinstance(X, pd.DataFrame):
            if return_data:
                return X.iloc[rows, cols].copy()
            else:
                if not X.index.is_unique:
                    raise ValueError("The index contains non-unique entries!")
                return X.index[rows].copy(), X.columns[cols].copy()

        if isinstance(X, np.ndarray):
            if return_data:
                return X[np.ix_(rows, cols)].copy()
            else:
                return rows, cols<|MERGE_RESOLUTION|>--- conflicted
+++ resolved
@@ -207,11 +207,7 @@
             return area, i0, j0, p_rows, p_cols
 
     @staticmethod
-<<<<<<< HEAD
     @njit(uint32[:](uint32, uint32[:], uint32[:], uint32), parallel=True, boundscheck=False, cache=True)
-=======
-    @njit(uint32[:](uint32, uint32[:], uint32[:], uint32), boundscheck=False, cache=True)
->>>>>>> 8eb6c86f
     def compute_to_keep(size, index_with_nan, permutation, split):
         """
         Computes the indices to keep after removing a subset of indices with NaNs.
